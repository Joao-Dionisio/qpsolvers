#!/usr/bin/env python
# -*- coding: utf-8 -*-
#
# Copyright (C) 2016-2022 Stéphane Caron and the qpsolvers contributors.
#
# This file is part of qpsolvers.
#
# qpsolvers is free software: you can redistribute it and/or modify it under
# the terms of the GNU Lesser General Public License as published by the Free
# Software Foundation, either version 3 of the License, or (at your option) any
# later version.
#
# qpsolvers is distributed in the hope that it will be useful, but WITHOUT ANY
# WARRANTY; without even the implied warranty of MERCHANTABILITY or FITNESS FOR
# A PARTICULAR PURPOSE.  See the GNU Lesser General Public License for more
# details.
#
# You should have received a copy of the GNU Lesser General Public License
# along with qpsolvers. If not, see <http://www.gnu.org/licenses/>.

"""Output from a QP solver."""

from dataclasses import dataclass, field
from typing import Optional

import numpy as np

from .problem import Problem


@dataclass(frozen=False)
class Solution:
    """Solution returned by a QP solver for a given problem.

    Attributes
    ----------
    extras :
        Other outputs, specific to each solver.

    problem :
        Quadratic program the solution corresponds to.

    obj :
        Value of the primal objective at the solution (``None`` if no solution
        was found).

    x :
        Solution vector for the primal quadratic program (``None`` if no
        solution was found).

    y :
        Dual multipliers for equality constraints (``None`` if no solution was
        found, or if there is no equality constraint). The dimension of
        :math:`y` is equal to the number of equality constraints. The values
        :math:`y_i` can be either positive or negative.

    z :
        Dual multipliers for linear inequality constraints (``None`` if no
        solution was found, or if there is no inequality constraint). The
        dimension of :math:`z` is equal to the number of inequalities. The
        value :math:`z_i` for inequality :math:`i` is always positive.

        - If :math:`z_i > 0`, the inequality is active at the solution:
          :math:`G_i x = h_i`.
        - If :math:`z_i = 0`, the inequality is inactive at the solution:
          :math:`G_i x < h_i`.

    z_box :
        Dual multipliers for box inequality constraints (``None`` if no
        solution was found, or if there is no box inequality). The sign of
        :math:`z_{box,i}` depends on the active bound:

        - If :math:`z_{box,i} < 0`, then the lower bound :math:`lb_i = x_i` is
          active at the solution.
        - If :math:`z_{box,i} = 0`, then neither the lower nor the upper bound
          are active and :math:`lb_i < x_i < ub_i`.
        - If :math:`z_{box,i} > 0`, then the upper bound :math:`x_i = ub_i` is
          active at the solution.
    """

    problem: Problem
    extras: dict = field(default_factory=dict)
    obj: Optional[float] = None
    x: Optional[np.ndarray] = None
    y: Optional[np.ndarray] = None
    z: Optional[np.ndarray] = None
    z_box: Optional[np.ndarray] = None

<<<<<<< HEAD
    def found(self) -> bool:
        """Did the solver find a solution?"""
=======
    @property
    def found(self) -> bool:
        """Check whether the solver found a solution."""
>>>>>>> 58541732
        return self.x is not None

    def is_optimal(self, eps_abs: float) -> bool:
        """Check whether the solution is indeed optimal.

        Parameters
        ----------
        eps_abs :
            Absolute tolerance for the primal residual, dual residual and
            duality gap.

        Notes
        -----
        See for instance [tolerances]_ for an overview of optimality conditions
        in quadratic programming.
        """
        return (
            self.primal_residual() < eps_abs
            and self.dual_residual() < eps_abs
            and self.duality_gap() < eps_abs
        )

    def primal_residual(self) -> float:
        r"""Compute the primal residual of the solution.

        The primal residual is:

        .. math::

            r_p := \max(\| A x - b \|_\infty, [G x - h]^+,
            [lb - x]^+, [x - ub]^+)

        were :math:`v^- = \min(v, 0)` and :math:`v^+ = \max(v, 0)`.

        Returns
        -------
        :
            Primal residual if it is defined, ``np.inf`` otherwise.

        Notes
        -----
        See for instance [tolerances]_ for an overview of optimality conditions
        and why this residual will be zero at the optimum.
        """
        _, _, G, h, A, b, lb, ub = self.problem.unpack()
        if self.x is None:
            return np.inf
        x = self.x
        return max(
            [
                0.0,
                np.max(G.dot(x) - h) if G is not None else 0.0,
                np.linalg.norm(A.dot(x) - b, np.inf) if A is not None else 0.0,
                np.max(lb - x) if lb is not None else 0.0,
                np.max(x - ub) if ub is not None else 0.0,
            ]
        )

    def dual_residual(self) -> float:
        r"""Compute the dual residual of the solution.

        The dual residual is:

        .. math::

            r_d := \| P x + q + A^T y + G^T z + z_{box} \|_\infty

        Returns
        -------
        :
            Dual residual if it is defined, ``np.inf`` otherwise.

        Notes
        -----
        See for instance [tolerances]_ for an overview of optimality conditions
        and why this residual will be zero at the optimum.
        """
        P, q, G, _, A, _, lb, ub = self.problem.unpack()
        if self.x is None:
            return np.inf
        zeros = np.zeros(self.x.shape)
        Px = P.dot(self.x)

        ATy = zeros
        if A is not None:
            if self.y is None:
                return np.inf
            ATy = A.T.dot(self.y)

        GTz = zeros
        if G is not None:
            if self.z is None:
                return np.inf
            GTz = G.T.dot(self.z)

        z_box = zeros
        if lb is not None or ub is not None:
            if self.z_box is None:
                return np.inf
            z_box = self.z_box

        p = np.linalg.norm(Px + q + GTz + ATy + z_box, np.inf)
        return p  # type: ignore

    def duality_gap(self) -> float:
        r"""Compute the duality gap of the solution.

        The duality gap is:

        .. math::

            r_g := | x^T P x + q^T x + b^T y + h^T z +
            lb^T z_{box}^- + ub^T z_{box}^+ |

        were :math:`v^- = \min(v, 0)` and :math:`v^+ = \max(v, 0)`.

        Returns
        -------
        :
            Duality gap if it is defined, ``np.inf`` otherwise.

        Notes
        -----
        See for instance [tolerances]_ for an overview of optimality conditions
        and why this gap will be zero at the optimum.
        """
        P, q, _, h, _, b, lb, ub = self.problem.unpack()
        if self.x is None:
            return np.inf
        xPx = self.x.T.dot(P.dot(self.x))
        qx = q.dot(self.x)

        hz = 0.0
        if h is not None:
            if self.z is None:
                return np.inf
            hz = h.dot(self.z)

        by = 0.0
        if b is not None:
            if self.y is None:
                return np.inf
            by = b.dot(self.y)

        lb_z_box = 0.0
        ub_z_box = 0.0
        if self.z_box is not None:
            if lb is not None:
                finite = np.asarray(lb != -np.inf).nonzero()
                z_box_neg = np.minimum(self.z_box, 0.0)
                lb_z_box = lb[finite].dot(z_box_neg[finite])
            if ub is not None:
                finite = np.asarray(ub != np.inf).nonzero()
                z_box_pos = np.maximum(self.z_box, 0.0)
                ub_z_box = ub[finite].dot(z_box_pos[finite])
        return abs(xPx + qx + hz + by + lb_z_box + ub_z_box)<|MERGE_RESOLUTION|>--- conflicted
+++ resolved
@@ -86,14 +86,9 @@
     z: Optional[np.ndarray] = None
     z_box: Optional[np.ndarray] = None
 
-<<<<<<< HEAD
-    def found(self) -> bool:
-        """Did the solver find a solution?"""
-=======
     @property
     def found(self) -> bool:
         """Check whether the solver found a solution."""
->>>>>>> 58541732
         return self.x is not None
 
     def is_optimal(self, eps_abs: float) -> bool:
